# Changelog

All notable, unreleased changes to this project will be documented in this file. For the released changes, please visit the [Releases](https://github.com/mirumee/saleor/releases) page.

## [Unreleased]
- Update typescript types after apollo is upgraded - #3823 by @jxltom
- Add languageCode enum to API - #3819 by @michaljelonek
- Bump backend dependencies - #3827 by @maarcingebala
- Fix django-recaptcha tests after upgraded to 1.5.0 - 3835 by @jxltom
- Resort imports by upgraded isort - #3836 by @jxltom
- Support is_default_shipping/billing_address for address API - #3787 by @jxltom
- Add bulk delete mutations - #3838 by @michaljelonek
- Fix product creating - #3837 by @dominik-zeglen
- Fix schema after bulk mutations are added - #3843 by @jxltom
- Add address book view - #3826 by @dominik-zeglen
- New translations:
  - Swahili
  - Thai
- Improve user and staff management in dashboard 1.0 - #3781 by @jxltom
- Add missing language enum in GraphQL schema - #3854 by @jxltom
- Fix layout in staff members details page - #3857 by @dominik-zeglen
- Add draft orders query - #3809 by @michaljelonek
- Restrict global orders query - #3861 by @pawelzar
- Improve accessibility - #3856 by @dominik-zeglen
- Add light/dark theme - #3856 by @dominik-zeglen
- Fix bug where logo-document is not renamed to logo-light - #3867 by @jxltom
- Copy addresses in checkoutCreate and draftOrderCreate mutations - #3866 by @pawelzar
- Fix default product tax rate in Dashboard 1.0 - #3880 by @pawelzar
- Introduce avatars for staff accounts - #3878 by @pawelzar
- Fix unfocusing rich text editor - #3902 by @dominik-zeglen
- Fix phone number validation in GraphQL when country prefix not given - #3905 by @patrys
- Fix product create view crash - #3910 by @dominik-zeglen
- Add ability to create another variant from the variant details view = #3914 by @dominik-zeglen
- Add back arrows to configure sections - #3917 by @dominik-zeglen
<<<<<<< HEAD
- Display avatars in staff views - #3922 by @dominik-zeglen
- Prevent user from changing his own status and permissions - #3922 by @dominik-zeglen
=======
- Support for digital product - #3868 by @korycins
>>>>>>> f1196815


## 2.4.0
### API
- Add model translations support in GraphQL API - #3789 by @michaljelonek
- Add mutations to manage addresses for authenticated customers - #3772 by @Kwaidan00, @maarcingebala
- Add mutation to apply vouchers in checkout - #3739 by @Kwaidan00
- Add thumbnail field to `OrderLine` type - #3737 by @michaljelonek
- Add a query to fetch order by token - #3740 by @michaljelonek
- Add city choices and city area type to address validator API - #3788 by @jxltom
- Fix access to unpublished objects in API - #3724 by @Kwaidan00
- Fix bug where errors are not returned when creating fulfillment with a non-existent order line - #3777 by @jxltom
- Fix `productCreate` mutation when no product type was provided - #3804 by @michaljelonek
- Enable database search in products query - #3736 by @michaljelonek
- Use authenticated user's email as default email in creating checkout - #3726 by @jxltom
- Generate voucher code if it wasn't provided in mutation - #3717 by @Kwaidan00
- Improve limitation of vouchers by country  - #3707 by @michaljelonek
- Only include canceled fulfillments for staff in fulfillment API - #3778 by @jxltom
- Support setting address as when creating customer address #3782 by @jxltom
- Fix generating slug from title - #3816 by @maarcingebala
- Add `variant` field to `OrderLine` type - #3820 by @maarcingebala

### Core
- Add JSON fields to store rich-text content - #3756 by @michaljelonek
- Add function to recalculate total order weight - #3755 by @Kwaidan00, @maarcingebala
- Unify cart creation logic in API and Django views - #3761, #3790 by @maarcingebala
- Unify payment creation logic in API and Django views - #3715 by @maarcingebala
- Support partially charged and refunded payments - #3735 by @jxltom
- Support partial fulfillment of ordered items - #3754 by @jxltom
- Fix applying discounts when a sale has no end date - #3595 by @cprinos

### Dashboard 2.0
- Add "Discounts" section - #3654 by @dominik-zeglen
- Add "Pages" section; introduce Draftail WYSIWYG editor - #3751 by @dominik-zeglen
- Add "Shipping Methods" section - #3770  by @dominik-zeglen
- Add support for date and datetime components - #3708 by @dominik-zeglen
- Restyle app layout - #3811 by @dominik-zeglen

### Other notable changes

- Unify model field names related to models' public access - `publication_date` and `is_published` - #3706 by @michaljelonek
- Improve filter orders by payment status - #3749 @jxltom
- Refactor translations in emails - #3701 by @Kwaidan00
- Use exact image versions in docker-compose - #3742 by @ashishnitinpatil
- Sort order payment and history in descending order - #3747 by @jxltom
- Disable style-loader in dev mode - #3720 by @jxltom
- Add ordering to shipping method - #3806 by @michaljelonek
- Add missing type definition for dashboard 2.0 - #3776 by @jxltom
- Add header and footer for checkout success pages #3752 by @jxltom
- Add instructions for using local assets in Docker - #3723 by @michaljelonek
- Update S3 deployment documentation to include CORS configuration note - #3743 by @NyanKiyoshi
- Fix missing migrations for is_published field of product and page model - #3757 by @jxltom
- Fix problem with l10n in Braintree payment gateway template - #3691 by @Kwaidan00
- Fix bug where payment is not filtered from active ones when creating payment - #3732 by @jxltom
- Fix incorrect cart badge location - #3786 by @jxltom
- Fix storefront styles after bootstrap is updated to 4.3.1 - #3753 by @jxltom
- Fix logo size in different browser and devices with different sizes - #3722 by @jxltom
- Rename dumpdata file `db.json` to `populatedb_data.json` - #3810 by @maarcingebala
- Prefetch collections for product availability - #3813 by @michaljelonek
- Bump django-graphql-jwt - #3814 by @michaljelonek
- Fix generating slug from title - #3816 by @maarcingebala
- New translations:
  - Estonian
  - Indonesian


## 2.3.1
- Fix access to private variant fields in API - #3773 by maarcingebala
- Limit access of quantity and allocated quantity to staff in GraphQL API #3780 by @jxltom


## 2.3.0
### API
- Return user's last checkout in the `User` type - #3578 by @fowczarek
- Automatically assign checkout to the logged in user - #3587 by @fowczarek
- Expose `chargeTaxesOnShipping` field in the `Shop` type - #3603 by @fowczarek
- Expose list of enabled payment gateways - #3639 by @fowczarek
- Validate uploaded files in a unified way - #3633 by @fowczarek
- Add mutation to trigger fetching tax rates - #3622 by @fowczarek
- Use USERNAME_FIELD instead of hard-code email field when resolving user - #3577 by @jxltom
- Require variant and quantity fields in `CheckoutLineInput` type - #3592 by @jxltom
- Preserve order of nodes in `get_nodes_or_error` function - #3632 by @jxltom
- Add list mutations for `Voucher` and `Sale` models - #3669 by @michaljelonek
- Use proper type for countries in `Voucher` type - #3664 by @michaljelonek
- Require email in when creating checkout in API - #3667 by @michaljelonek
- Unify returning errors in the `tokenCreate` mutation - #3666 by @michaljelonek
- Use `Date` field in Sale/Voucher inputs - #3672 by @michaljelonek
- Refactor checkout mutations - #3610 by @fowczarek
- Refactor `clean_instance`, so it does not returns errors anymore - #3597 by @akjanik
- Handle GraphqQL syntax errors - #3576 by @jxltom

### Core
- Refactor payments architecture - #3519 by @michaljelonek
- Improve Docker and `docker-compose` configuration - #3657 by @michaljelonek
- Allow setting payment status manually for dummy gateway in Storefront 1.0 - #3648 by @jxltom
- Infer default transaction kind from operation type  - #3646 by @jxltom
- Get correct payment status for order without any payments - #3605 by @jxltom
- Add default ordering by `id` for `CartLine` model - #3593 by @jxltom
- Fix "set password" email sent to customer created in the dashboard - #3688 by @Kwaidan00

### Dashboard 2.0
- ️Add taxes section - #3622 by @dominik-zeglen
- Add drag'n'drop image upload - #3611 by @dominik-zeglen
- Unify grid handling - #3520 by @dominik-zeglen
- Add component generator - #3670 by @dominik-zeglen
- Throw Typescript errors while snapshotting - #3611 by @dominik-zeglen
- Simplify mutation's error checking - #3589 by @dominik-zeglen
- Fix order cancelling - #3624 by @dominik-zeglen
- Fix logo placement - #3602 by @dominik-zeglen

### Other notable changes
- Register Celery task for updating exchange rates - #3599 by @jxltom
- Fix handling different attributes with the same slug - #3626 by @jxltom
- Add missing migrations for tax rate choices - #3629 by @jxltom
- Fix `TypeError` on calling `get_client_token` - #3660 by @michaljelonek
- Make shipping required as default when creating product types - #3655 by @jxltom
- Display payment status on customer's account page in Storefront 1.0 - #3637 by @jxltom
- Make order fields sequence in Dashboard 1.0 same as in Dashboard 2.0 - #3606 by @jxltom
- Fix returning products for homepage for the currently viewing user - #3598 by @jxltom
- Allow filtering payments by status in Dashboard 1.0 - #3608 by @jxltom
- Fix typo in the definition of order status - #3649 by @jxltom
- Add margin for order notes section - #3650 by @jxltom
- Fix logo position - #3609, #3616 by @jxltom
- Storefront visual improvements - #3696 by @piotrgrundas
- Fix product list price filter - #3697 by @Kwaidan00
- Redirect to success page after successful payment - #3693 by @Kwaidan00


## 2.2.0
### API
- Use `PermissionEnum` as input parameter type for `permissions` field - #3434 by @maarcingebala
- Add "authorize" and "charge" mutations for payments - #3426 by @jxltom
- Add alt text to product thumbnails and background images of collections and categories - #3429 by @fowczarek
- Fix passing decimal arguments = #3457 by @fowczarek
- Allow sorting products by the update date - #3470 by @jxltom
- Validate and clear the shipping method in draft order mutations - #3472 by @fowczarek
- Change tax rate field to choice field - #3478 by @fowczarek
- Allow filtering attributes by collections - #3508 by @maarcingebala
- Resolve to `None` when empty object ID was passed as mutation argument - #3497 by @maarcingebala
- Change `errors` field type from [Error] to [Error!] - #3489 by @fowczarek
- Support creating default variant for product types that don't use multiple variants - #3505 by @fowczarek
- Validate SKU when creating a default variant - #3555 by @fowczarek
- Extract enums to separate files - #3523 by @maarcingebala

### Core
- Add Stripe payment gateway - #3408 by @jxltom
- Add `first_name` and `last_name` fields to the `User` model - #3101 by @fowczarek
- Improve several payment validations - #3418 by @jxltom
- Optimize payments related database queries - #3455 by @jxltom
- Add publication date to collections - #3369 by @k-brk
- Fix hard-coded site name in order PDFs - #3526 by @NyanKiyoshi
- Update favicons to the new style - #3483 by @dominik-zeglen
- Fix migrations for default currency - #3235 by @bykof
- Remove Elasticsearch from `docker-compose.yml` - #3482 by @maarcingebala
- Resort imports in tests - #3471 by @jxltom
- Fix the no shipping orders payment crash on Stripe - #3550 by @NyanKiyoshi
- Bump backend dependencies - #3557 by @maarcingebala. This PR removes security issue CVE-2019-3498 which was present in Django 2.1.4. Saleor however wasn't vulnerable to this issue as it doesn't use the affected `django.views.defaults.page_not_found()` view.
- Generate random data using the default currency - #3512 by @stephenmoloney
- New translations:
  - Catalan
  - Serbian

### Dashboard 2.0
- Restyle product selection dialogs - #3499 by @dominik-zeglen, @maarcingebala
- Fix minor visual bugs in Dashboard 2.0 - #3433 by @dominik-zeglen
- Display warning if order draft has missing data - #3431 by @dominik-zeglen
- Add description field to collections - #3435 by @dominik-zeglen
- Add query batching - #3443 by @dominik-zeglen
- Use autocomplete fields in country selection - #3443 by @dominik-zeglen
- Add alt text to categories and collections - #3461 by @dominik-zeglen
- Use first and last name of a customer or staff member in UI - #3247 by @Bonifacy1, @dominik-zeglen
- Show error page if an object was not found - #3463 by @dominik-zeglen
- Fix simple product's inventory data saving bug - #3474 by @dominik-zeglen
- Replace `thumbnailUrl` with `thumbnail { url }` - #3484 by @dominik-zeglen
- Change "Feature on Homepage" switch behavior - #3481 by @dominik-zeglen
- Expand payment section in order view - #3502 by @dominik-zeglen
- Change TypeScript loader to speed up the build process - #3545 by @patrys

### Bugfixes
- Do not show `Pay For Order` if order is partly paid since partial payment is not supported - #3398 by @jxltom
- Fix attribute filters in the products category view - #3535 by @fowczarek
- Fix storybook dependencies conflict - #3544 by @dominik-zeglen


## 2.1.0
### API
- Change selected connection fields to lists - #3307 by @fowczarek
- Require pagination in connections - #3352 by @maarcingebala
- Replace Graphene view with a custom one - #3263 by @patrys
- Change `sortBy` parameter to use enum type  - #3345 by @fowczarek
- Add `me` query to fetch data of a logged-in user - #3202, #3316 by @fowczarek
- Add `canFinalize` field to the Order type - #3356 by @fowczarek
- Extract resolvers and mutations to separate files - #3248 by @fowczarek
- Add VAT tax rates field to country - #3392 by @michaljelonek
- Allow creating orders without users - #3396 by @fowczarek

### Core
- Add Razorpay payment gatway - #3205 by @NyanKiyoshi
- Use standard tax rate as a default tax rate value - #3340 by @fowczarek
- Add description field to the Collection model - #3275 by @fowczarek
- Enforce the POST method on VAT rates fetching - #3337 by @NyanKiyoshi
- Generate thumbnails for category/collection background images - #3270 by @NyanKiyoshi
- Add warm-up support in product image creation mutation - #3276 by @NyanKiyoshi
- Fix error in the `populatedb` script when running it not from the project root - #3272 by @NyanKiyoshi
- Make Webpack rebuilds fast - #3290 by @patrys
- Skip installing Chromium to make deployment faster - #3227 by @jxltom
- Add default test runner - #3258 by @jxltom
- Add Transifex client to Pipfile - #3321 by @jxltom
- Remove additional pytest arguments in tox - #3338 by @jxltom
- Remove test warnings - #3339 by @jxltom
- Remove runtime warning when product has discount - #3310 by @jxltom
- Remove `django-graphene-jwt` warnings - #3228 by @jxltom
- Disable deprecated warnings - #3229 by @jxltom
- Add `AWS_S3_ENDPOINT_URL` setting to support DigitalOcean spaces. - #3281 by @hairychris
- Add `.gitattributes` file to hide diffs for generated files on Github - #3055 by @NyanKiyoshi
- Add database sequence reset to `populatedb` - #3406 by @michaljelonek
- Get authorized amount from succeeded auth transactions - #3417 by @jxltom
- Resort imports by `isort` - #3412 by @jxltom

### Dashboard 2.0
- Add confirmation modal when leaving view with unsaved changes - #3375 by @dominik-zeglen
- Add dialog loading and error states - #3359 by @dominik-zeglen
- Split paths and urls - #3350 by @dominik-zeglen
- Derive state from props in forms - #3360 by @dominik-zeglen
- Apply debounce to autocomplete fields - #3351 by @dominik-zeglen
- Use Apollo signatures - #3353 by @dominik-zeglen
- Add order note field in the order details view - #3346 by @dominik-zeglen
- Add app-wide progress bar - #3312 by @dominik-zeglen
- Ensure that all queries are built on top of TypedQuery - #3309 by @dominik-zeglen
- Close modal windows automatically - #3296 by @dominik-zeglen
- Move URLs to separate files - #3295 by @dominik-zeglen
- Add basic filters for products and orders list - #3237 by @Bonifacy1
- Fetch default currency from API - #3280 by @dominik-zeglen
- Add `displayName` property to components - #3238 by @Bonifacy1
- Add window titles - #3279 by @dominik-zeglen
- Add paginator component - #3265 by @dominik-zeglen
- Update Material UI to 3.6 - #3387 by @patrys
- Upgrade React, Apollo, Webpack and Babel - #3393 by @patrys
- Add pagination for required connections - #3411 by @dominik-zeglen

### Bugfixes
- Fix language codes - #3311 by @jxltom
- Fix resolving empty attributes list - #3293 by @maarcingebala
- Fix range filters not being applied - #3385 by @michaljelonek
- Remove timeout for updating image height - #3344 by @jxltom
- Return error if checkout was not found - #3289 by @maarcingebala
- Solve an auto-resize conflict between Materialize and medium-editor - #3367 by @adonig
- Fix calls to `ngettext_lazy` - #3380 by @patrys
- Filter preauthorized order from succeeded transactions - #3399 by @jxltom
- Fix incorrect country code in fixtures - #3349 by @bingimar
- Fix updating background image of a collection - #3362 by @fowczarek & @dominik-zeglen

### Docs
- Document settings related to generating thumbnails on demand - #3329 by @NyanKiyoshi
- Improve documentation for Heroku deployment - #3170 by @raybesiga
- Update documentation on Docker deployment - #3326 by @jxltom
- Document payment gateway configuration - #3376 by @NyanKiyoshi


## 2.0.0
### API
- Add mutation to delete a customer; add `isActive` field in `customerUpdate` mutation - #3177 by @maarcingebala
- Add mutations to manage authorization keys - #3082 by @maarcingebala
- Add queries for dashboard homepage - #3146 by @maarcingebala
- Allows user to unset homepage collection - #3140 by @oldPadavan
- Use enums as permission codes - #3095 by @the-bionic
- Return absolute image URLs - #3182 by @maarcingebala
- Add `backgroundImage` field to `CategoryInput` - #3153 by @oldPadavan
- Add `dateJoined` and `lastLogin` fields in `User` type - #3169 by @maarcingebala
- Separate `parent` input field from `CategoryInput` - #3150 by @akjanik
- Remove duplicated field in Order type - #3180 by @maarcingebala
- Handle empty `backgroundImage` field in API - #3159 by @maarcingebala
- Generate name-based slug in collection mutations - #3145 by @akjanik
- Remove products field from `collectionUpdate` mutation - #3141 by @oldPadavan
- Change `items` field in `Menu` type from connection to list - #3032 by @oldPadavan
- Make `Meta.description` required in `BaseMutation` - #3034 by @oldPadavan
- Apply `textwrap.dedent` to GraphQL descriptions - #3167 by @fowczarek

### Dashboard 2.0
- Add collection management - #3135 by @dominik-zeglen
- Add customer management - #3176 by @dominik-zeglen
- Add homepage view - #3155, #3178 by @Bonifacy1 and @dominik-zeglen
- Add product type management - #3052 by @dominik-zeglen
- Add site settings management - #3071 by @dominik-zeglen
- Escape node IDs in URLs - #3115 by @dominik-zeglen
- Restyle categories section - #3072 by @Bonifacy1

### Other
- Change relation between `ProductType` and `Attribute` models - #3097 by @maarcingebala
- Remove `quantity-allocated` generation in `populatedb` script - #3084 by @MartinSeibert
- Handle `Money` serialization - #3131 by @Pacu2
- Do not collect unnecessary static files - #3050 by @jxltom
- Remove host mounted volume in `docker-compose` - #3091 by @tiangolo
- Remove custom services names in `docker-compose` - #3092 by @tiangolo
- Replace COUNTRIES with countries.countries - #3079 by @neeraj1909
- Installing dev packages in docker since tests are needed - #3078 by @jxltom
- Remove comparing string in address-form-panel template - #3074 by @tomcio1205
- Move updating variant names to a Celery task - #3189 by @fowczarek

### Bugfixes
- Fix typo in `clean_input` method - #3100 by @the-bionic
- Fix typo in `ShippingMethod` model - #3099 by @the-bionic
- Remove duplicated variable declaration - #3094 by @the-bionic

### Docs
- Add createdb note to getting started for Windows - #3106 by @ajostergaard
- Update docs on pipenv - #3045 by @jxltom<|MERGE_RESOLUTION|>--- conflicted
+++ resolved
@@ -32,12 +32,9 @@
 - Fix product create view crash - #3910 by @dominik-zeglen
 - Add ability to create another variant from the variant details view = #3914 by @dominik-zeglen
 - Add back arrows to configure sections - #3917 by @dominik-zeglen
-<<<<<<< HEAD
 - Display avatars in staff views - #3922 by @dominik-zeglen
 - Prevent user from changing his own status and permissions - #3922 by @dominik-zeglen
-=======
 - Support for digital product - #3868 by @korycins
->>>>>>> f1196815
 
 
 ## 2.4.0
