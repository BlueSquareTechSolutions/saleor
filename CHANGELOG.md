--- conflicted
+++ resolved
@@ -21,15 +21,12 @@
 - Fix multiple checkbox selected behavior - #4146 by @benekex2
 - GraphQL now prints exceptions to stderr as well as returning them or not - #4148 by @NyanKiyoshi
 - Refactored API resolvers to staticmethods with root typing - #4155 by @NyanKiyoshi
-<<<<<<< HEAD
-- Category delete modal improvements - #4171 by @benekex2
-=======
 - Users can how add multiple "Add to Cart" forms in a single page - #4165 by @NyanKiyoshi
 - Disabled by default the storage of celery results - #4169 by @NyanKiyoshi
 - Fix typos and messages in Dashboard 2.0 - #4168 by @benekex2
 - Rename menu items in Dashboard 2.0 - #4172 by @benekex2
 - Adding a non existent variant to a checkout no longer crashes - #4166 by @NyanKiyoshi
->>>>>>> 8084f20f
+- Category delete modal improvements - #4171 by @benekex2
 
 ## 2.6.0
 
