--- conflicted
+++ resolved
@@ -1,11 +1,7 @@
 {
     "_meta": {
         "hash": {
-<<<<<<< HEAD
             "sha256": "b55b246d525f75992a7ee81014455dddf9fca134dfd0cdc764ba70333d8087ee"
-=======
-            "sha256": "ce6f70717df58ce24626c2acdca74dc76a313eb04db12739c9802d398d5ccfed"
->>>>>>> e3057df4
         },
         "pipfile-spec": 6,
         "requires": {
