--- conflicted
+++ resolved
@@ -26,9 +26,9 @@
 from saleor.checkout import utils
 from saleor.checkout.models import Checkout
 from saleor.checkout.utils import add_variant_to_checkout
+from saleor.core import JobStatus
 from saleor.core.payments import PaymentInterface
-from saleor.csv import JobStatus
-from saleor.csv.models import Job
+from saleor.csv.models import ExportFile
 from saleor.discount import DiscountInfo, DiscountValueType, VoucherType
 from saleor.discount.models import (
     Sale,
@@ -1969,63 +1969,6 @@
 
 @pytest.fixture
 def stock(variant, warehouse):
-<<<<<<< HEAD
-    return Stock.objects.get_or_create(
-        product_variant=variant,
-        warehouse=warehouse,
-        defaults={"quantity": 5, "quantity_allocated": 3},
-    )[0]
-
-
-@pytest.fixture
-def job(staff_user):
-    job = Job.objects.create(created_by=staff_user)
-    return job
-
-
-@pytest.fixture
-def job_list(staff_user):
-    date = datetime.datetime(2019, 4, 18, tzinfo=timezone.get_current_timezone())
-    job_list = list(
-        Job.objects.bulk_create(
-            [
-                Job(created_by=staff_user, completed_at=date),
-                Job(
-                    created_by=staff_user,
-                    completed_at=date + datetime.timedelta(hours=2),
-                ),
-                Job(
-                    created_by=staff_user,
-                    status=JobStatus.SUCCESS,
-                    completed_at=date - datetime.timedelta(days=2),
-                ),
-                Job(created_by=staff_user, completed_at=date, status=JobStatus.SUCCESS),
-                Job(
-                    created_by=staff_user,
-                    status=JobStatus.FAILED,
-                    completed_at=date - datetime.timedelta(days=5),
-                ),
-            ]
-        )
-    )
-
-    created_date = datetime.datetime(
-        2019, 4, 10, tzinfo=timezone.get_current_timezone()
-    )
-    new_created_dates = [
-        created_date,
-        created_date,
-        created_date + datetime.timedelta(hours=2),
-        created_date - datetime.timedelta(days=2),
-        created_date - datetime.timedelta(days=5),
-    ]
-    for counter, job in enumerate(job_list):
-        job.created_at = new_created_dates[counter]
-
-    Job.objects.bulk_update(job_list, ["created_at"])
-
-    return job_list
-=======
     return Stock.objects.create(
         product_variant=variant, warehouse=warehouse, quantity=15
     )
@@ -2093,4 +2036,52 @@
             ),
         ]
     )
->>>>>>> 90d636c3
+
+
+@pytest.fixture
+def export_file(staff_user):
+    job = ExportFile.objects.create(created_by=staff_user)
+    return job
+
+
+@pytest.fixture
+def export_file_list(staff_user):
+    export_file_list = list(
+        ExportFile.objects.bulk_create(
+            [
+                ExportFile(created_by=staff_user),
+                ExportFile(created_by=staff_user,),
+                ExportFile(created_by=staff_user, status=JobStatus.SUCCESS,),
+                ExportFile(created_by=staff_user, status=JobStatus.SUCCESS),
+                ExportFile(created_by=staff_user, status=JobStatus.FAILED,),
+            ]
+        )
+    )
+
+    updated_date = datetime.datetime(
+        2019, 4, 18, tzinfo=timezone.get_current_timezone()
+    )
+    created_date = datetime.datetime(
+        2019, 4, 10, tzinfo=timezone.get_current_timezone()
+    )
+    new_created_and_updated_dates = [
+        (created_date, updated_date),
+        (created_date, updated_date + datetime.timedelta(hours=2)),
+        (
+            created_date + datetime.timedelta(hours=2),
+            updated_date - datetime.timedelta(days=2),
+        ),
+        (created_date - datetime.timedelta(days=2), updated_date),
+        (
+            created_date - datetime.timedelta(days=5),
+            updated_date - datetime.timedelta(days=5),
+        ),
+    ]
+    for counter, export_file in enumerate(export_file_list):
+        created, updated = new_created_and_updated_dates[counter]
+        export_file.created_at = created
+        export_file.updated_at = updated
+
+    ExportFile.objects.bulk_update(export_file_list, ["created_at", "updated_at"])
+
+    return export_file_list