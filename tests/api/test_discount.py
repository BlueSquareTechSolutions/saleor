from datetime import date

import graphene
import pytest
from django_countries import countries
<<<<<<< HEAD
from tests.api.utils import assert_read_only_mode, get_graphql_content
=======
>>>>>>> 6c7c9d65

from saleor.discount import DiscountValueType, VoucherType
from saleor.discount.models import Sale, Voucher
from saleor.graphql.discount.enums import (
    DiscountValueTypeEnum, VoucherTypeEnum)
from tests.api.utils import get_graphql_content


@pytest.fixture
def voucher_countries(voucher):
    voucher.countries = countries
    voucher.save(update_fields=['countries'])
    return voucher


@pytest.fixture
def sale():
    return Sale.objects.create(name='Sale', value=123)


@pytest.fixture
def voucher():
    return Voucher.objects.create(name='Voucher', discount_value=123)


def test_voucher_query(
        staff_api_client, voucher_countries, permission_manage_discounts):
    query = """
    query vouchers {
        vouchers(first: 1) {
            edges {
                node {
                    type
                    name
                    code
                    usageLimit
                    used
                    startDate
                    discountValueType
                    discountValue
                    countries {
                        code
                        country
                    }
                }
            }
        }
    }
    """
    response = staff_api_client.post_graphql(
        query, permissions=[permission_manage_discounts])
    content = get_graphql_content(response)
    data = content['data']['vouchers']['edges'][0]['node']

    assert data['type'] == voucher_countries.type.upper()
    assert data['name'] == voucher_countries.name
    assert data['code'] == voucher_countries.code
    assert data['usageLimit'] == voucher_countries.usage_limit
    assert data['used'] == voucher_countries.used
    assert data['startDate'] == voucher_countries.start_date.isoformat()
    assert data[
        'discountValueType'] == voucher_countries.discount_value_type.upper()
    assert data['discountValue'] == voucher_countries.discount_value
    assert data['countries'] == [{
        'country': country.name,
        'code': country.code} for country in voucher_countries.countries]


def test_sale_query(staff_api_client, sale, permission_manage_discounts):
    query = """
        query sales {
            sales(first: 1) {
                edges {
                    node {
                        type
                        name
                        value
                        startDate
                    }
                }
            }
        }
        """
    response = staff_api_client.post_graphql(
        query, permissions=[permission_manage_discounts])
    content = get_graphql_content(response)
    data = content['data']['sales']['edges'][0]['node']
    assert data['type'] == sale.type.upper()
    assert data['name'] == sale.name
    assert data['value'] == sale.value
    assert data['startDate'] == sale.start_date.isoformat()


CREATE_VOUCHER_MUTATION = """
mutation  voucherCreate(
    $type: VoucherTypeEnum, $name: String, $code: String,
    $discountValueType: DiscountValueTypeEnum,
    $discountValue: Decimal, $minAmountSpent: Decimal,
    $startDate: Date, $endDate: Date) {
        voucherCreate(input: {
                name: $name, type: $type, code: $code,
                discountValueType: $discountValueType,
                discountValue: $discountValue,
                minAmountSpent: $minAmountSpent,
                startDate: $startDate, endDate: $endDate}) {
            errors {
                field
                message
            }
            voucher {
                type
                minAmountSpent {
                    amount
                }
                name
                code
                discountValueType
                startDate
                endDate
            }
        }
    }
"""


def test_create_voucher(staff_api_client, permission_manage_discounts):
    start_date = date(day=1, month=1, year=2018)
    end_date = date(day=1, month=1, year=2019)
    variables = {
        'name': 'test voucher',
        'type': VoucherTypeEnum.VALUE.name,
        'code': 'testcode123',
        'discountValueType': DiscountValueTypeEnum.FIXED.name,
        'discountValue': 10.12,
        'minAmountSpent': 1.12,
        'startDate': start_date.isoformat(),
        'endDate': end_date.isoformat()}

    response = staff_api_client.post_graphql(
<<<<<<< HEAD
        query, variables, permissions=[permission_manage_discounts])
    assert_read_only_mode(response)
=======
        CREATE_VOUCHER_MUTATION,
        variables,
        permissions=[permission_manage_discounts])
    content = get_graphql_content(response)
    data = content['data']['voucherCreate']['voucher']
    assert data['type'] == VoucherType.VALUE.upper()
    assert data['minAmountSpent']['amount'] == 1.12
    assert data['name'] == 'test voucher'
    assert data['code'] == 'testcode123'
    assert data['discountValueType'] == DiscountValueType.FIXED.upper()
    assert data['startDate'] == start_date.isoformat()
    assert data['endDate'] == end_date.isoformat()
>>>>>>> 6c7c9d65


def test_create_voucher_with_empty_code(
        staff_api_client, permission_manage_discounts):
    start_date = date(day=1, month=1, year=2018)
    end_date = date(day=1, month=1, year=2019)
    variables = {
        'name': 'test voucher',
        'type': VoucherTypeEnum.VALUE.name,
        'code': '',
        'discountValueType': DiscountValueTypeEnum.FIXED.name,
        'discountValue': 10.12,
        'minAmountSpent': 1.12,
        'startDate': start_date.isoformat(),
        'endDate': end_date.isoformat()}

    response = staff_api_client.post_graphql(
        CREATE_VOUCHER_MUTATION,
        variables,
        permissions=[permission_manage_discounts])
    content = get_graphql_content(response)
    data = content['data']['voucherCreate']['voucher']
    assert data['name'] == variables['name']
    assert data['code'] != ''


def test_update_voucher(
        staff_api_client, voucher, permission_manage_discounts):
    query = """
    mutation  voucherUpdate($code: String,
        $discountValueType: DiscountValueTypeEnum, $id: ID!) {
            voucherUpdate(id: $id, input: {
                code: $code, discountValueType: $discountValueType}) {
                errors {
                    field
                    message
                }
                voucher {
                    code
                    discountValueType
                }
            }
        }
    """
    # Set discount value type to 'fixed' and change it in mutation
    voucher.discount_value_type = DiscountValueType.FIXED
    voucher.save()
    assert voucher.code != 'testcode123'
    variables = {
        'id': graphene.Node.to_global_id('Voucher', voucher.id),
        'code': 'testcode123',
        'discountValueType': DiscountValueTypeEnum.PERCENTAGE.name}

    response = staff_api_client.post_graphql(
        query, variables, permissions=[permission_manage_discounts])
    assert_read_only_mode(response)


def test_voucher_delete_mutation(
        staff_api_client, voucher, permission_manage_discounts):
    query = """
        mutation DeleteVoucher($id: ID!) {
            voucherDelete(id: $id) {
                voucher {
                    name
                    id
                }
                errors {
                    field
                    message
                }
              }
            }
    """
    variables = {'id': graphene.Node.to_global_id('Voucher', voucher.id)}

    response = staff_api_client.post_graphql(
        query, variables, permissions=[permission_manage_discounts])
    assert_read_only_mode(response)


def test_voucher_add_catalogues(
        staff_api_client, voucher, category, product, collection,
        permission_manage_discounts):
    query = """
        mutation voucherCataloguesAdd($id: ID!, $input: CatalogueInput!) {
            voucherCataloguesAdd(id: $id, input: $input) {
                errors {
                    field
                    message
                }
            }
        }
    """
    product_id = graphene.Node.to_global_id('Product', product.id)
    collection_id = graphene.Node.to_global_id('Collection', collection.id)
    category_id = graphene.Node.to_global_id('Category', category.id)
    variables = {
        'id': graphene.Node.to_global_id('Voucher', voucher.id),
        'input': {
            'products': [product_id],
            'collections': [collection_id],
            'categories': [category_id]}}

    response = staff_api_client.post_graphql(
        query, variables, permissions=[permission_manage_discounts])
    content = get_graphql_content(response)
    data = content['data']['voucherCataloguesAdd']

    assert not data['errors']
    assert product in voucher.products.all()
    assert category in voucher.categories.all()
    assert collection in voucher.collections.all()


def test_voucher_remove_catalogues(
        staff_api_client, voucher, category, product, collection,
        permission_manage_discounts):
    voucher.products.add(product)
    voucher.collections.add(collection)
    voucher.categories.add(category)

    query = """
        mutation voucherCataloguesRemove($id: ID!, $input: CatalogueInput!) {
            voucherCataloguesRemove(id: $id, input: $input) {
                errors {
                    field
                    message
                }
            }
        }
    """
    product_id = graphene.Node.to_global_id('Product', product.id)
    collection_id = graphene.Node.to_global_id('Collection', collection.id)
    category_id = graphene.Node.to_global_id('Category', category.id)
    variables = {
        'id': graphene.Node.to_global_id('Voucher', voucher.id),
        'input': {
            'products': [product_id],
            'collections': [collection_id],
            'categories': [category_id]}}

    response = staff_api_client.post_graphql(
        query, variables, permissions=[permission_manage_discounts])
    content = get_graphql_content(response)
    data = content['data']['voucherCataloguesRemove']

    assert not data['errors']
    assert product not in voucher.products.all()
    assert category not in voucher.categories.all()
    assert collection not in voucher.collections.all()


def test_voucher_add_no_catalogues(
        staff_api_client, voucher, permission_manage_discounts):
    query = """
        mutation voucherCataloguesAdd($id: ID!, $input: CatalogueInput!) {
            voucherCataloguesAdd(id: $id, input: $input) {
                errors {
                    field
                    message
                }
            }
        }
    """
    variables = {
        'id': graphene.Node.to_global_id('Voucher', voucher.id),
        'input': {
            'products': [],
            'collections': [],
            'categories': []}}
    response = staff_api_client.post_graphql(
        query, variables, permissions=[permission_manage_discounts])
    content = get_graphql_content(response)
    data = content['data']['voucherCataloguesAdd']

    assert not data['errors']
    assert not voucher.products.exists()
    assert not voucher.categories.exists()
    assert not voucher.collections.exists()


def test_voucher_remove_no_catalogues(
        staff_api_client, voucher, category, product, collection,
        permission_manage_discounts):
    voucher.products.add(product)
    voucher.collections.add(collection)
    voucher.categories.add(category)

    query = """
            mutation voucherCataloguesAdd($id: ID!, $input: CatalogueInput!) {
                voucherCataloguesAdd(id: $id, input: $input) {
                    errors {
                        field
                        message
                    }
                }
            }
        """
    variables = {
        'id': graphene.Node.to_global_id('Voucher', voucher.id),
        'input': {
            'products': [],
            'collections': [],
            'categories': []}}
    response = staff_api_client.post_graphql(
        query, variables, permissions=[permission_manage_discounts])
    content = get_graphql_content(response)
    data = content['data']['voucherCataloguesAdd']

    assert not data['errors']
    assert voucher.products.exists()
    assert voucher.categories.exists()
    assert voucher.collections.exists()


def test_create_sale(staff_api_client, permission_manage_discounts):
    query = """
    mutation  saleCreate(
            $type: DiscountValueTypeEnum, $name: String, $value: Decimal,
            $startDate: Date, $endDate: Date) {
        saleCreate(input: {
                name: $name, type: $type, value: $value,
                startDate: $startDate, endDate: $endDate}) {
            sale {
                type
                name
                value
                startDate
                endDate
            }
            errors {
                field
                message
            }
        }
    }
    """
    start_date = date(day=1, month=1, year=2018)
    end_date = date(day=1, month=1, year=2019)
    variables = {
        'name': 'test sale',
        'type': DiscountValueTypeEnum.FIXED.name,
        'value': '10.12',
        'startDate': start_date.isoformat(),
        'endDate': end_date.isoformat()}

    response = staff_api_client.post_graphql(
        query, variables, permissions=[permission_manage_discounts])
    assert_read_only_mode(response)


def test_update_sale(staff_api_client, sale, permission_manage_discounts):
    query = """
    mutation  saleUpdate($type: DiscountValueTypeEnum, $id: ID!) {
            saleUpdate(id: $id, input: {type: $type}) {
                errors {
                    field
                    message
                }
                sale {
                    type
                }
            }
        }
    """
    # Set discount value type to 'fixed' and change it in mutation
    sale.type = DiscountValueType.FIXED
    sale.save()
    variables = {
        'id': graphene.Node.to_global_id('Sale', sale.id),
        'type': DiscountValueTypeEnum.PERCENTAGE.name}

    response = staff_api_client.post_graphql(
        query, variables, permissions=[permission_manage_discounts])
    assert_read_only_mode(response)


def test_sale_delete_mutation(
        staff_api_client, sale, permission_manage_discounts):
    query = """
        mutation DeleteSale($id: ID!) {
            saleDelete(id: $id) {
                sale {
                    name
                    id
                }
                errors {
                    field
                    message
                }
              }
            }
    """
    variables = {'id': graphene.Node.to_global_id('Sale', sale.id)}

    response = staff_api_client.post_graphql(
        query, variables, permissions=[permission_manage_discounts])
    assert_read_only_mode(response)


def test_sale_add_catalogues(
        staff_api_client, sale, category, product, collection,
        permission_manage_discounts):
    query = """
        mutation saleCataloguesAdd($id: ID!, $input: CatalogueInput!) {
            saleCataloguesAdd(id: $id, input: $input) {
                errors {
                    field
                    message
                }
            }
        }
    """
    product_id = graphene.Node.to_global_id('Product', product.id)
    collection_id = graphene.Node.to_global_id('Collection', collection.id)
    category_id = graphene.Node.to_global_id('Category', category.id)
    variables = {
        'id': graphene.Node.to_global_id('Sale', sale.id),
        'input': {
            'products': [product_id],
            'collections': [collection_id],
            'categories': [category_id]}}

    response = staff_api_client.post_graphql(
        query, variables, permissions=[permission_manage_discounts])
    content = get_graphql_content(response)
    data = content['data']['saleCataloguesAdd']

    assert not data['errors']
    assert product in sale.products.all()
    assert category in sale.categories.all()
    assert collection in sale.collections.all()


def test_sale_remove_catalogues(
        staff_api_client, sale, category, product, collection,
        permission_manage_discounts):
    sale.products.add(product)
    sale.collections.add(collection)
    sale.categories.add(category)

    query = """
        mutation saleCataloguesRemove($id: ID!, $input: CatalogueInput!) {
            saleCataloguesRemove(id: $id, input: $input) {
                errors {
                    field
                    message
                }
            }
        }
    """
    product_id = graphene.Node.to_global_id('Product', product.id)
    collection_id = graphene.Node.to_global_id('Collection', collection.id)
    category_id = graphene.Node.to_global_id('Category', category.id)
    variables = {
        'id': graphene.Node.to_global_id('Sale', sale.id),
        'input': {
            'products': [product_id],
            'collections': [collection_id],
            'categories': [category_id]}}

    response = staff_api_client.post_graphql(
        query, variables, permissions=[permission_manage_discounts])
    content = get_graphql_content(response)
    data = content['data']['saleCataloguesRemove']

    assert not data['errors']
    assert product not in sale.products.all()
    assert category not in sale.categories.all()
    assert collection not in sale.collections.all()


def test_sale_add_no_catalogues(
        staff_api_client, sale, permission_manage_discounts):
    query = """
        mutation saleCataloguesAdd($id: ID!, $input: CatalogueInput!) {
            saleCataloguesAdd(id: $id, input: $input) {
                errors {
                    field
                    message
                }
            }
        }
    """
    variables = {
        'id': graphene.Node.to_global_id('Sale', sale.id),
        'input': {
            'products': [],
            'collections': [],
            'categories': []}}
    response = staff_api_client.post_graphql(
        query, variables, permissions=[permission_manage_discounts])
    content = get_graphql_content(response)
    data = content['data']['saleCataloguesAdd']

    assert not data['errors']
    assert not sale.products.exists()
    assert not sale.categories.exists()
    assert not sale.collections.exists()


def test_sale_remove_no_catalogues(
        staff_api_client, sale, category, product, collection,
        permission_manage_discounts):
    sale.products.add(product)
    sale.collections.add(collection)
    sale.categories.add(category)

    query = """
        mutation saleCataloguesAdd($id: ID!, $input: CatalogueInput!) {
            saleCataloguesAdd(id: $id, input: $input) {
                errors {
                    field
                    message
                }
            }
        }
    """
    variables = {
        'id': graphene.Node.to_global_id('Sale', sale.id),
        'input': {
            'products': [],
            'collections': [],
            'categories': []}}
    response = staff_api_client.post_graphql(
        query, variables, permissions=[permission_manage_discounts])
    content = get_graphql_content(response)
    data = content['data']['saleCataloguesAdd']

    assert not data['errors']
    assert sale.products.exists()
    assert sale.categories.exists()
<<<<<<< HEAD
    assert sale.collections.exists()


@pytest.mark.parametrize('voucher_type,field_name', (
    (VoucherTypeEnum.CATEGORY, 'categories'),
    (VoucherTypeEnum.PRODUCT, 'products'),
    (VoucherTypeEnum.COLLECTION, 'collections')))
def test_validate_voucher(
        voucher_type, field_name, voucher,
        staff_api_client, permission_manage_discounts):
    query = """
    mutation  voucherUpdate(
        $id: ID!, $type: VoucherTypeEnum) {
            voucherUpdate(
            id: $id, input: {type: $type}) {
                errors {
                    field
                    message
                }
            }
        }
    """
    staff_api_client.user.user_permissions.add(permission_manage_discounts)
    variables = {
        'type': voucher_type.name,
        'id': graphene.Node.to_global_id('Voucher', voucher.id)}
    response = staff_api_client.post_graphql(query, variables)
    assert_read_only_mode(response)
=======
    assert sale.collections.exists()
>>>>>>> 6c7c9d65
<|MERGE_RESOLUTION|>--- conflicted
+++ resolved
@@ -3,16 +3,12 @@
 import graphene
 import pytest
 from django_countries import countries
-<<<<<<< HEAD
-from tests.api.utils import assert_read_only_mode, get_graphql_content
-=======
->>>>>>> 6c7c9d65
 
 from saleor.discount import DiscountValueType, VoucherType
 from saleor.discount.models import Sale, Voucher
 from saleor.graphql.discount.enums import (
     DiscountValueTypeEnum, VoucherTypeEnum)
-from tests.api.utils import get_graphql_content
+from tests.api.utils import (assert_read_only_mode, get_graphql_content)
 
 
 @pytest.fixture
@@ -146,23 +142,8 @@
         'endDate': end_date.isoformat()}
 
     response = staff_api_client.post_graphql(
-<<<<<<< HEAD
-        query, variables, permissions=[permission_manage_discounts])
-    assert_read_only_mode(response)
-=======
-        CREATE_VOUCHER_MUTATION,
-        variables,
-        permissions=[permission_manage_discounts])
-    content = get_graphql_content(response)
-    data = content['data']['voucherCreate']['voucher']
-    assert data['type'] == VoucherType.VALUE.upper()
-    assert data['minAmountSpent']['amount'] == 1.12
-    assert data['name'] == 'test voucher'
-    assert data['code'] == 'testcode123'
-    assert data['discountValueType'] == DiscountValueType.FIXED.upper()
-    assert data['startDate'] == start_date.isoformat()
-    assert data['endDate'] == end_date.isoformat()
->>>>>>> 6c7c9d65
+        CREATE_VOUCHER_MUTATION, variables, permissions=[permission_manage_discounts])
+    assert_read_only_mode(response)
 
 
 def test_create_voucher_with_empty_code(
@@ -183,10 +164,7 @@
         CREATE_VOUCHER_MUTATION,
         variables,
         permissions=[permission_manage_discounts])
-    content = get_graphql_content(response)
-    data = content['data']['voucherCreate']['voucher']
-    assert data['name'] == variables['name']
-    assert data['code'] != ''
+    assert_read_only_mode(response)
 
 
 def test_update_voucher(
@@ -269,13 +247,7 @@
 
     response = staff_api_client.post_graphql(
         query, variables, permissions=[permission_manage_discounts])
-    content = get_graphql_content(response)
-    data = content['data']['voucherCataloguesAdd']
-
-    assert not data['errors']
-    assert product in voucher.products.all()
-    assert category in voucher.categories.all()
-    assert collection in voucher.collections.all()
+    assert_read_only_mode(response)
 
 
 def test_voucher_remove_catalogues(
@@ -307,13 +279,7 @@
 
     response = staff_api_client.post_graphql(
         query, variables, permissions=[permission_manage_discounts])
-    content = get_graphql_content(response)
-    data = content['data']['voucherCataloguesRemove']
-
-    assert not data['errors']
-    assert product not in voucher.products.all()
-    assert category not in voucher.categories.all()
-    assert collection not in voucher.collections.all()
+    assert_read_only_mode(response)
 
 
 def test_voucher_add_no_catalogues(
@@ -336,13 +302,7 @@
             'categories': []}}
     response = staff_api_client.post_graphql(
         query, variables, permissions=[permission_manage_discounts])
-    content = get_graphql_content(response)
-    data = content['data']['voucherCataloguesAdd']
-
-    assert not data['errors']
-    assert not voucher.products.exists()
-    assert not voucher.categories.exists()
-    assert not voucher.collections.exists()
+    assert_read_only_mode(response)
 
 
 def test_voucher_remove_no_catalogues(
@@ -370,13 +330,7 @@
             'categories': []}}
     response = staff_api_client.post_graphql(
         query, variables, permissions=[permission_manage_discounts])
-    content = get_graphql_content(response)
-    data = content['data']['voucherCataloguesAdd']
-
-    assert not data['errors']
-    assert voucher.products.exists()
-    assert voucher.categories.exists()
-    assert voucher.collections.exists()
+    assert_read_only_mode(response)
 
 
 def test_create_sale(staff_api_client, permission_manage_discounts):
@@ -489,13 +443,7 @@
 
     response = staff_api_client.post_graphql(
         query, variables, permissions=[permission_manage_discounts])
-    content = get_graphql_content(response)
-    data = content['data']['saleCataloguesAdd']
-
-    assert not data['errors']
-    assert product in sale.products.all()
-    assert category in sale.categories.all()
-    assert collection in sale.collections.all()
+    assert_read_only_mode(response)
 
 
 def test_sale_remove_catalogues(
@@ -527,13 +475,7 @@
 
     response = staff_api_client.post_graphql(
         query, variables, permissions=[permission_manage_discounts])
-    content = get_graphql_content(response)
-    data = content['data']['saleCataloguesRemove']
-
-    assert not data['errors']
-    assert product not in sale.products.all()
-    assert category not in sale.categories.all()
-    assert collection not in sale.collections.all()
+    assert_read_only_mode(response)
 
 
 def test_sale_add_no_catalogues(
@@ -556,13 +498,7 @@
             'categories': []}}
     response = staff_api_client.post_graphql(
         query, variables, permissions=[permission_manage_discounts])
-    content = get_graphql_content(response)
-    data = content['data']['saleCataloguesAdd']
-
-    assert not data['errors']
-    assert not sale.products.exists()
-    assert not sale.categories.exists()
-    assert not sale.collections.exists()
+    assert_read_only_mode(response)
 
 
 def test_sale_remove_no_catalogues(
@@ -590,14 +526,7 @@
             'categories': []}}
     response = staff_api_client.post_graphql(
         query, variables, permissions=[permission_manage_discounts])
-    content = get_graphql_content(response)
-    data = content['data']['saleCataloguesAdd']
-
-    assert not data['errors']
-    assert sale.products.exists()
-    assert sale.categories.exists()
-<<<<<<< HEAD
-    assert sale.collections.exists()
+    assert_read_only_mode(response)
 
 
 @pytest.mark.parametrize('voucher_type,field_name', (
@@ -624,7 +553,4 @@
         'type': voucher_type.name,
         'id': graphene.Node.to_global_id('Voucher', voucher.id)}
     response = staff_api_client.post_graphql(query, variables)
-    assert_read_only_mode(response)
-=======
-    assert sale.collections.exists()
->>>>>>> 6c7c9d65
+    assert_read_only_mode(response)