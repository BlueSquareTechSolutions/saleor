import datetime
import json
from unittest.mock import patch

import pytest
from django.urls import reverse

from saleor.cart import CartStatus, utils
from saleor.cart.models import Cart
from saleor.product import ProductAvailabilityStatus, models
from saleor.product.models import Category, ProductImage
from saleor.product.thumbnails import create_product_thumbnails
from saleor.product.utils import (
    allocate_stock, deallocate_stock, decrease_stock, increase_stock)
from saleor.product.utils.availability import get_product_availability_status
from saleor.product.utils.variants_picker import get_variant_picker_data

from .utils import filter_products_by_attribute


@pytest.mark.parametrize(
    'func, expected_quanitty, expected_quant_allocated',
    (
        (increase_stock, 150, 80),
        (decrease_stock, 50, 30),
        (deallocate_stock, 100, 30),
        (allocate_stock, 100, 130)))
def test_stock_utils(
        product, func, expected_quanitty, expected_quant_allocated):
    variant = product.variants.first()
    variant.quantity = 100
    variant.quantity_allocated = 80
    variant.save()
    func(variant, 50)
    variant.refresh_from_db()
    assert variant.quantity == expected_quanitty
    assert variant.quantity_allocated == expected_quant_allocated


def test_product_page_redirects_to_correct_slug(client, product):
    uri = product.get_absolute_url()
    uri = uri.replace(product.get_slug(), 'spanish-inquisition')
    response = client.get(uri)
    assert response.status_code == 301
    location = response['location']
    if location.startswith('http'):
        location = location.split('http://testserver')[1]
    assert location == product.get_absolute_url()


def test_product_preview(admin_client, client, product):
    product.available_on = (
        datetime.date.today() + datetime.timedelta(days=7))
    product.save()
    response = client.get(product.get_absolute_url())
    assert response.status_code == 404
    response = admin_client.get(product.get_absolute_url())
    assert response.status_code == 200


def test_filtering_by_attribute(db, color_attribute, default_category):
    product_type_a = models.ProductType.objects.create(
        name='New class', has_variants=True)
    product_type_a.product_attributes.add(color_attribute)
    product_type_b = models.ProductType.objects.create(
        name='New class', has_variants=True)
    product_type_b.variant_attributes.add(color_attribute)
    product_a = models.Product.objects.create(
        name='Test product a', price=10, product_type=product_type_a,
        category=default_category)
    models.ProductVariant.objects.create(product=product_a, sku='1234')
    product_b = models.Product.objects.create(
        name='Test product b', price=10, product_type=product_type_b,
        category=default_category)
    variant_b = models.ProductVariant.objects.create(product=product_b,
                                                     sku='12345')
    color = color_attribute.values.first()
    color_2 = color_attribute.values.last()
    product_a.attributes[str(color_attribute.pk)] = str(color.pk)
    product_a.save()
    variant_b.attributes[str(color_attribute.pk)] = str(color.pk)
    variant_b.save()

    filtered = filter_products_by_attribute(models.Product.objects.all(),
                                            color_attribute.pk, color.pk)
    assert product_a in list(filtered)
    assert product_b in list(filtered)

    product_a.attributes[str(color_attribute.pk)] = str(color_2.pk)
    product_a.save()
    filtered = filter_products_by_attribute(models.Product.objects.all(),
                                            color_attribute.pk, color.pk)
    assert product_a not in list(filtered)
    assert product_b in list(filtered)
    filtered = filter_products_by_attribute(models.Product.objects.all(),
                                            color_attribute.pk, color_2.pk)
    assert product_a in list(filtered)
    assert product_b not in list(filtered)


def test_view_invalid_add_to_cart(client, product, request_cart):
    variant = product.variants.get()
    request_cart.add(variant, 2)
    response = client.post(
        reverse(
            'product:add-to-cart',
            kwargs={
                'slug': product.get_slug(),
                'product_id': product.pk}),
        {})
    assert response.status_code == 200
    assert request_cart.quantity == 2


def test_view_add_to_cart(client, product, request_cart):
    variant = product.variants.get()
    request_cart.add(variant, 1)
    response = client.post(
        reverse(
            'product:add-to-cart',
            kwargs={'slug': product.get_slug(),
                    'product_id': product.pk}),
        {'quantity': 1, 'variant': variant.pk})
    assert response.status_code == 302
    assert request_cart.quantity == 1


def test_adding_to_cart_with_current_user_token(
        admin_user, admin_client, product):
    client = admin_client
    key = utils.COOKIE_NAME
    cart = Cart.objects.create(user=admin_user)
    variant = product.variants.first()
    cart.add(variant, 1)

    response = client.get(reverse('cart:index'))
    utils.set_cart_cookie(cart, response)
    client.cookies[key] = response.cookies[key]

    client.post(
        reverse('product:add-to-cart',
                kwargs={'slug': product.get_slug(),
                        'product_id': product.pk}),
        {'quantity': 1, 'variant': variant.pk})

    assert Cart.objects.count() == 1
    assert Cart.objects.get(user=admin_user).pk == cart.pk


def test_adding_to_cart_with_another_user_token(
        admin_user, admin_client, product, customer_user):
    client = admin_client
    key = utils.COOKIE_NAME
    cart = Cart.objects.create(user=customer_user)
    variant = product.variants.first()
    cart.add(variant, 1)

    response = client.get(reverse('cart:index'))
    utils.set_cart_cookie(cart, response)
    client.cookies[key] = response.cookies[key]

    client.post(
        reverse('product:add-to-cart',
                kwargs={'slug': product.get_slug(),
                        'product_id': product.pk}),
        {'quantity': 1, 'variant': variant.pk})

    assert Cart.objects.count() == 2
    assert Cart.objects.get(user=admin_user).pk != cart.pk


def test_anonymous_adding_to_cart_with_another_user_token(
        client, product, customer_user):
    key = utils.COOKIE_NAME
    cart = Cart.objects.create(user=customer_user)
    variant = product.variants.first()
    cart.add(variant, 1)

    response = client.get(reverse('cart:index'))
    utils.set_cart_cookie(cart, response)
    client.cookies[key] = response.cookies[key]

    client.post(
        reverse('product:add-to-cart',
                kwargs={'slug': product.get_slug(),
                        'product_id': product.pk}),
        {'quantity': 1, 'variant': variant.pk})

    assert Cart.objects.count() == 2
    assert Cart.objects.get(user=None).pk != cart.pk


def test_adding_to_cart_with_deleted_cart_token(
        admin_user, admin_client, product):
    client = admin_client
    key = utils.COOKIE_NAME
    cart = Cart.objects.create(user=admin_user)
    old_token = cart.token
    variant = product.variants.first()
    cart.add(variant, 1)

    response = client.get(reverse('cart:index'))
    utils.set_cart_cookie(cart, response)
    client.cookies[key] = response.cookies[key]
    cart.delete()

    client.post(
        reverse('product:add-to-cart',
                kwargs={'slug': product.get_slug(),
                        'product_id': product.pk}),
        {'quantity': 1, 'variant': variant.pk})

    assert Cart.objects.count() == 1
    assert not Cart.objects.filter(token=old_token).exists()


def test_adding_to_cart_with_closed_cart_token(
        admin_user, admin_client, product):
    client = admin_client
    key = utils.COOKIE_NAME
    cart = Cart.objects.create(user=admin_user)
    variant = product.variants.first()
    cart.add(variant, 1)

    response = client.get(reverse('cart:index'))
    utils.set_cart_cookie(cart, response)
    client.cookies[key] = response.cookies[key]

    client.post(
        reverse('product:add-to-cart',
                kwargs={'slug': product.get_slug(),
                        'product_id': product.pk}),
        {'quantity': 1, 'variant': variant.pk})

    assert Cart.objects.filter(
        user=admin_user, status=CartStatus.OPEN).count() == 1


<<<<<<< HEAD
def test_get_attributes_display_map(product_in_stock):
    attributes = product_in_stock.product_type.product_attributes.all()
    attributes_display_map = get_attributes_display_map(
        product_in_stock, attributes)

    product_attr = product_in_stock.product_type.product_attributes.first()
    attr_value = product_attr.values.first()

    assert len(attributes_display_map) == 1
    assert attributes_display_map == {product_attr.pk: attr_value}


def test_get_attributes_display_map_empty(product_with_no_attributes):
    product = product_with_no_attributes
    attributes = product.product_type.product_attributes.all()

    assert get_attributes_display_map(product, attributes) == {}


def test_get_attributes_display_map_no_choices(product_in_stock):
    attributes = product_in_stock.product_type.product_attributes.all()
    product_attr = attributes.first()

    product_in_stock.attributes[str(product_attr.pk)] = '-1'
    attributes_display_map = get_attributes_display_map(
        product_in_stock, attributes)

    assert attributes_display_map == {product_attr.pk: '-1'}


def test_product_availability_status(unavailable_product):
    product = unavailable_product
    product.product_type.has_variants = True

    # product is not published
    status = get_product_availability_status(product)
    assert status == ProductAvailabilityStatus.NOT_PUBLISHED

    product.is_published = True
    product.save()

    # product has no variants
    status = get_product_availability_status(product)
    assert status == ProductAvailabilityStatus.VARIANTS_MISSSING

    # product has variant but not stock records
    variant_1 = product.variants.create(sku='test-1')
    variant_2 = product.variants.create(sku='test-2')
    status = get_product_availability_status(product)
    assert status == ProductAvailabilityStatus.NOT_CARRIED

    # create empty stock records
    stock_1 = variant_1.stock.create(quantity=0)
    stock_2 = variant_2.stock.create(quantity=0)
    status = get_product_availability_status(product)
    assert status == ProductAvailabilityStatus.OUT_OF_STOCK

    # assign quantity to only one stock record
    stock_1.quantity = 5
    stock_1.save()
    status = get_product_availability_status(product)
    assert status == ProductAvailabilityStatus.LOW_STOCK

    # both stock records have some quantity
    stock_2.quantity = 5
    stock_2.save()
    status = get_product_availability_status(product)
    assert status == ProductAvailabilityStatus.READY_FOR_PURCHASE

    # set product availability date from future
    product.available_on = datetime.date.today() + datetime.timedelta(days=1)
    product.save()
    status = get_product_availability_status(product)
    assert status == ProductAvailabilityStatus.NOT_YET_AVAILABLE


def test_variant_availability_status(unavailable_product):
    product = unavailable_product
    product.product_type.has_variants = True

    variant = product.variants.create(sku='test')
    status = get_variant_availability_status(variant)
    assert status == VariantAvailabilityStatus.NOT_CARRIED

    stock = variant.stock.create(quantity=0)
    status = get_variant_availability_status(variant)
    assert status == VariantAvailabilityStatus.OUT_OF_STOCK

    stock.quantity = 5
    stock.save()
    status = get_variant_availability_status(variant)
    assert status == VariantAvailabilityStatus.AVAILABLE


def test_get_variant_picker_data_proper_variant_count(product_in_stock):
=======
def test_product_filter_before_filtering(
        authorized_client, product, default_category):
    products = models.Product.objects.all().filter(
        category__name=default_category).order_by('-price')
    url = reverse(
        'product:category', kwargs={'path': default_category.slug,
                                    'category_id': default_category.pk})
    response = authorized_client.get(url)
    assert list(products) == list(response.context['filter_set'].qs)


def test_product_filter_product_exists(authorized_client, product,
                                       default_category):
    products = (
        models.Product.objects.all()
        .filter(category__name=default_category)
        .order_by('-price'))
    url = reverse(
        'product:category', kwargs={
            'path': default_category.slug, 'category_id': default_category.pk})
    data = {'price_0': [''], 'price_1': ['20']}
    response = authorized_client.get(url, data)
    assert list(response.context['filter_set'].qs) == list(products)


def test_product_filter_product_does_not_exist(
        authorized_client, product, default_category):
    url = reverse(
        'product:category', kwargs={
            'path': default_category.slug, 'category_id': default_category.pk})
    data = {'price_0': ['20'], 'price_1': ['']}
    response = authorized_client.get(url, data)
    assert not list(response.context['filter_set'].qs)


def test_product_filter_form(authorized_client, product,
                             default_category):
    products = (
        models.Product.objects.all()
        .filter(category__name=default_category)
        .order_by('-price'))
    url = reverse(
        'product:category', kwargs={
            'path': default_category.slug, 'category_id': default_category.pk})
    response = authorized_client.get(url)
    assert 'price' in response.context['filter_set'].form.fields.keys()
    assert 'sort_by' in response.context['filter_set'].form.fields.keys()
    assert list(response.context['filter_set'].qs) == list(products)


def test_product_filter_sorted_by_price_descending(
        authorized_client, product_list, default_category):
    products = (
        models.Product.objects.all()
        .filter(category__name=default_category, is_published=True)
        .order_by('-price'))
    url = reverse(
        'product:category', kwargs={
            'path': default_category.slug, 'category_id': default_category.pk})
    data = {'sort_by': '-price'}
    response = authorized_client.get(url, data)
    assert list(response.context['filter_set'].qs) == list(products)


def test_product_filter_sorted_by_wrong_parameter(
        authorized_client, product, default_category):
    url = reverse(
        'product:category', kwargs={
            'path': default_category.slug, 'category_id': default_category.pk})
    data = {'sort_by': 'aaa'}
    response = authorized_client.get(url, data)
    assert not list(response.context['filter_set'].qs)


def test_get_variant_picker_data_proper_variant_count(product):
>>>>>>> f3ad740b
    data = get_variant_picker_data(
        product, discounts=None, local_currency=None)

    assert len(data['variantAttributes'][0]['values']) == 1


def test_view_ajax_available_variants_list(admin_client, product):
    variant = product.variants.first()
    variant_list = [
        {'id': variant.pk, 'text': '123, Test product (123), $10.00'}]

    url = reverse('dashboard:ajax-available-variants')
    response = admin_client.get(url, HTTP_X_REQUESTED_WITH='XMLHttpRequest')
    resp_decoded = json.loads(response.content.decode('utf-8'))

    assert response.status_code == 200
    assert resp_decoded == {'results': variant_list}


def test_view_ajax_available_products_list(admin_client, product):
    product_list = [{'id': product.pk, 'text': 'Test product'}]

    url = reverse('dashboard:ajax-products')
    response = admin_client.get(url, HTTP_X_REQUESTED_WITH='XMLHttpRequest')
    resp_decoded = json.loads(response.content.decode('utf-8'))

    assert response.status_code == 200
    assert resp_decoded == {'results': product_list}


def test_render_product_page_with_no_variant(
        unavailable_product, admin_client):
    product = unavailable_product
    product.is_published = True
    product.product_type.has_variants = True
    product.save()
    status = get_product_availability_status(product)
    assert status == ProductAvailabilityStatus.VARIANTS_MISSSING
    url = reverse(
        'product:details',
        kwargs={'product_id': product.pk, 'slug': product.get_slug()})
    response = admin_client.get(url)
    assert response.status_code == 200


<<<<<<< HEAD
=======
def test_include_products_from_subcategories_in_main_view(
        default_category, product, authorized_client):
    subcategory = Category.objects.create(
        name='sub', slug='test', parent=default_category)
    product.category = subcategory
    product.save()
    path = default_category.get_full_path()
    # URL to parent category view
    url = reverse(
        'product:category', kwargs={
            'path': path, 'category_id': default_category.pk})
    response = authorized_client.get(url)
    assert product in response.context_data['products'][0]


>>>>>>> f3ad740b
@patch('saleor.product.thumbnails.create_thumbnails')
def test_create_product_thumbnails(
        mock_create_thumbnails, product_with_image):
    product_image = product_with_image.images.first()
    create_product_thumbnails(product_image.pk)
    assert mock_create_thumbnails.called_once_with(
        product_image.pk, ProductImage, 'products')<|MERGE_RESOLUTION|>--- conflicted
+++ resolved
@@ -236,179 +236,7 @@
         user=admin_user, status=CartStatus.OPEN).count() == 1
 
 
-<<<<<<< HEAD
-def test_get_attributes_display_map(product_in_stock):
-    attributes = product_in_stock.product_type.product_attributes.all()
-    attributes_display_map = get_attributes_display_map(
-        product_in_stock, attributes)
-
-    product_attr = product_in_stock.product_type.product_attributes.first()
-    attr_value = product_attr.values.first()
-
-    assert len(attributes_display_map) == 1
-    assert attributes_display_map == {product_attr.pk: attr_value}
-
-
-def test_get_attributes_display_map_empty(product_with_no_attributes):
-    product = product_with_no_attributes
-    attributes = product.product_type.product_attributes.all()
-
-    assert get_attributes_display_map(product, attributes) == {}
-
-
-def test_get_attributes_display_map_no_choices(product_in_stock):
-    attributes = product_in_stock.product_type.product_attributes.all()
-    product_attr = attributes.first()
-
-    product_in_stock.attributes[str(product_attr.pk)] = '-1'
-    attributes_display_map = get_attributes_display_map(
-        product_in_stock, attributes)
-
-    assert attributes_display_map == {product_attr.pk: '-1'}
-
-
-def test_product_availability_status(unavailable_product):
-    product = unavailable_product
-    product.product_type.has_variants = True
-
-    # product is not published
-    status = get_product_availability_status(product)
-    assert status == ProductAvailabilityStatus.NOT_PUBLISHED
-
-    product.is_published = True
-    product.save()
-
-    # product has no variants
-    status = get_product_availability_status(product)
-    assert status == ProductAvailabilityStatus.VARIANTS_MISSSING
-
-    # product has variant but not stock records
-    variant_1 = product.variants.create(sku='test-1')
-    variant_2 = product.variants.create(sku='test-2')
-    status = get_product_availability_status(product)
-    assert status == ProductAvailabilityStatus.NOT_CARRIED
-
-    # create empty stock records
-    stock_1 = variant_1.stock.create(quantity=0)
-    stock_2 = variant_2.stock.create(quantity=0)
-    status = get_product_availability_status(product)
-    assert status == ProductAvailabilityStatus.OUT_OF_STOCK
-
-    # assign quantity to only one stock record
-    stock_1.quantity = 5
-    stock_1.save()
-    status = get_product_availability_status(product)
-    assert status == ProductAvailabilityStatus.LOW_STOCK
-
-    # both stock records have some quantity
-    stock_2.quantity = 5
-    stock_2.save()
-    status = get_product_availability_status(product)
-    assert status == ProductAvailabilityStatus.READY_FOR_PURCHASE
-
-    # set product availability date from future
-    product.available_on = datetime.date.today() + datetime.timedelta(days=1)
-    product.save()
-    status = get_product_availability_status(product)
-    assert status == ProductAvailabilityStatus.NOT_YET_AVAILABLE
-
-
-def test_variant_availability_status(unavailable_product):
-    product = unavailable_product
-    product.product_type.has_variants = True
-
-    variant = product.variants.create(sku='test')
-    status = get_variant_availability_status(variant)
-    assert status == VariantAvailabilityStatus.NOT_CARRIED
-
-    stock = variant.stock.create(quantity=0)
-    status = get_variant_availability_status(variant)
-    assert status == VariantAvailabilityStatus.OUT_OF_STOCK
-
-    stock.quantity = 5
-    stock.save()
-    status = get_variant_availability_status(variant)
-    assert status == VariantAvailabilityStatus.AVAILABLE
-
-
-def test_get_variant_picker_data_proper_variant_count(product_in_stock):
-=======
-def test_product_filter_before_filtering(
-        authorized_client, product, default_category):
-    products = models.Product.objects.all().filter(
-        category__name=default_category).order_by('-price')
-    url = reverse(
-        'product:category', kwargs={'path': default_category.slug,
-                                    'category_id': default_category.pk})
-    response = authorized_client.get(url)
-    assert list(products) == list(response.context['filter_set'].qs)
-
-
-def test_product_filter_product_exists(authorized_client, product,
-                                       default_category):
-    products = (
-        models.Product.objects.all()
-        .filter(category__name=default_category)
-        .order_by('-price'))
-    url = reverse(
-        'product:category', kwargs={
-            'path': default_category.slug, 'category_id': default_category.pk})
-    data = {'price_0': [''], 'price_1': ['20']}
-    response = authorized_client.get(url, data)
-    assert list(response.context['filter_set'].qs) == list(products)
-
-
-def test_product_filter_product_does_not_exist(
-        authorized_client, product, default_category):
-    url = reverse(
-        'product:category', kwargs={
-            'path': default_category.slug, 'category_id': default_category.pk})
-    data = {'price_0': ['20'], 'price_1': ['']}
-    response = authorized_client.get(url, data)
-    assert not list(response.context['filter_set'].qs)
-
-
-def test_product_filter_form(authorized_client, product,
-                             default_category):
-    products = (
-        models.Product.objects.all()
-        .filter(category__name=default_category)
-        .order_by('-price'))
-    url = reverse(
-        'product:category', kwargs={
-            'path': default_category.slug, 'category_id': default_category.pk})
-    response = authorized_client.get(url)
-    assert 'price' in response.context['filter_set'].form.fields.keys()
-    assert 'sort_by' in response.context['filter_set'].form.fields.keys()
-    assert list(response.context['filter_set'].qs) == list(products)
-
-
-def test_product_filter_sorted_by_price_descending(
-        authorized_client, product_list, default_category):
-    products = (
-        models.Product.objects.all()
-        .filter(category__name=default_category, is_published=True)
-        .order_by('-price'))
-    url = reverse(
-        'product:category', kwargs={
-            'path': default_category.slug, 'category_id': default_category.pk})
-    data = {'sort_by': '-price'}
-    response = authorized_client.get(url, data)
-    assert list(response.context['filter_set'].qs) == list(products)
-
-
-def test_product_filter_sorted_by_wrong_parameter(
-        authorized_client, product, default_category):
-    url = reverse(
-        'product:category', kwargs={
-            'path': default_category.slug, 'category_id': default_category.pk})
-    data = {'sort_by': 'aaa'}
-    response = authorized_client.get(url, data)
-    assert not list(response.context['filter_set'].qs)
-
-
 def test_get_variant_picker_data_proper_variant_count(product):
->>>>>>> f3ad740b
     data = get_variant_picker_data(
         product, discounts=None, local_currency=None)
 
@@ -454,24 +282,6 @@
     assert response.status_code == 200
 
 
-<<<<<<< HEAD
-=======
-def test_include_products_from_subcategories_in_main_view(
-        default_category, product, authorized_client):
-    subcategory = Category.objects.create(
-        name='sub', slug='test', parent=default_category)
-    product.category = subcategory
-    product.save()
-    path = default_category.get_full_path()
-    # URL to parent category view
-    url = reverse(
-        'product:category', kwargs={
-            'path': path, 'category_id': default_category.pk})
-    response = authorized_client.get(url)
-    assert product in response.context_data['products'][0]
-
-
->>>>>>> f3ad740b
 @patch('saleor.product.thumbnails.create_thumbnails')
 def test_create_product_thumbnails(
         mock_create_thumbnails, product_with_image):
