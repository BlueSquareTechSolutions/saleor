from decimal import Decimal
from operator import attrgetter

from django.conf import settings
from django.contrib.postgres.indexes import GinIndex
from django.core.serializers.json import DjangoJSONEncoder
from django.core.validators import MaxValueValidator, MinValueValidator
from django.db import models
from django.db.models import JSONField  # type: ignore
from prices import Money

from ..checkout.models import Checkout
from ..core.permissions import PaymentPermissions
from ..core.taxes import zero_money
from . import ChargeStatus, CustomPaymentChoices, TransactionKind


class Payment(models.Model):
    """A model that represents a single payment.

    This might be a transactable payment information such as credit card
    details, gift card information or a customer's authorization to charge
    their PayPal account.

    All payment process related pieces of information are stored
    at the gateway level, we are operating on the reusable token
    which is a unique identifier of the customer for given gateway.

    Several payment methods can be used within a single order. Each payment
    method may consist of multiple transactions.
    """

    gateway = models.CharField(max_length=255)
    is_active = models.BooleanField(default=True)
    to_confirm = models.BooleanField(default=False)
    complete_order = models.BooleanField(default=False)
    partial = models.BooleanField(default=False)
    created = models.DateTimeField(auto_now_add=True)
    modified = models.DateTimeField(auto_now=True)
    charge_status = models.CharField(
        max_length=20, choices=ChargeStatus.CHOICES, default=ChargeStatus.NOT_CHARGED
    )
    token = models.CharField(max_length=512, blank=True, default="")
    total = models.DecimalField(
        max_digits=settings.DEFAULT_MAX_DIGITS,
        decimal_places=settings.DEFAULT_DECIMAL_PLACES,
        default=Decimal("0.0"),
    )
    captured_amount = models.DecimalField(
        max_digits=settings.DEFAULT_MAX_DIGITS,
        decimal_places=settings.DEFAULT_DECIMAL_PLACES,
        default=Decimal("0.0"),
    )
    currency = models.CharField(
        max_length=settings.DEFAULT_CURRENCY_CODE_LENGTH
    )  # FIXME: add ISO4217 validator

    checkout = models.ForeignKey(
        Checkout, null=True, related_name="payments", on_delete=models.SET_NULL
    )
    order = models.ForeignKey(
        "order.Order", null=True, related_name="payments", on_delete=models.PROTECT
    )
    create_order = models.BooleanField(
        blank=True,
        null=True,
        help_text=(
            "Indicates whether a payment should convert a checkout into an order. "
            "Used for partial payments."
        ),
    )

    billing_email = models.EmailField(blank=True)
    billing_first_name = models.CharField(max_length=256, blank=True)
    billing_last_name = models.CharField(max_length=256, blank=True)
    billing_company_name = models.CharField(max_length=256, blank=True)
    billing_address_1 = models.CharField(max_length=256, blank=True)
    billing_address_2 = models.CharField(max_length=256, blank=True)
    billing_city = models.CharField(max_length=256, blank=True)
    billing_city_area = models.CharField(max_length=128, blank=True)
    billing_postal_code = models.CharField(max_length=256, blank=True)
    billing_country_code = models.CharField(max_length=2, blank=True)
    billing_country_area = models.CharField(max_length=256, blank=True)

    cc_first_digits = models.CharField(max_length=6, blank=True, default="")
    cc_last_digits = models.CharField(max_length=4, blank=True, default="")
    cc_brand = models.CharField(max_length=40, blank=True, default="")
    cc_exp_month = models.PositiveIntegerField(
        validators=[MinValueValidator(1), MaxValueValidator(12)], null=True, blank=True
    )
    cc_exp_year = models.PositiveIntegerField(
        validators=[MinValueValidator(1000)], null=True, blank=True
    )

    payment_method_type = models.CharField(max_length=256, blank=True)

    customer_ip_address = models.GenericIPAddressField(blank=True, null=True)
    extra_data = models.TextField(blank=True, default="")
    return_url = models.URLField(blank=True, null=True)
    psp_reference = models.CharField(
        max_length=512, null=True, blank=True, db_index=True
    )

    class Meta:
        ordering = ("pk",)
        permissions = (
            (
                PaymentPermissions.HANDLE_PAYMENTS.codename,
                "Handle payments",
            ),
        )
        indexes = [
            # Orders filtering by status index
            GinIndex(fields=["order_id", "is_active", "charge_status"]),
        ]

    def __repr__(self):
        return "Payment(gateway=%s, is_active=%s, created=%s, charge_status=%s)" % (
            self.gateway,
            self.is_active,
            self.created,
            self.charge_status,
        )

    def get_last_transaction(self):
        return max(self.transactions.all(), default=None, key=attrgetter("pk"))

    def get_total(self):
        return Money(self.total, self.currency)

<<<<<<< HEAD
    @property
    def can_create_order(self):
        """Indicate whether an order can be created with this payment.

        If the value is None it still should be possible
        for supporting the legacy approach.
        """
        return True if self.create_order or self.create_order is None else False

=======
>>>>>>> d78793f3
    def get_covered_amount(self):
        """Return an amount that is covered by this payment (but not necessarily captured).

        Partially refunded payments are included in the covered amount.
        """
        if self.charge_status == ChargeStatus.AUTHORIZED:
            return self.total
        return self.captured_amount

    def get_authorized_amount(self):
        money = zero_money(self.currency)

        # Query all the transactions which should be prefetched
        # to optimize db queries
        transactions = self.transactions.all()

        # There is no authorized amount anymore when capture is succeeded
        # since capture can only be made once, even it is a partial capture
        if any(
            [
                txn.kind == TransactionKind.CAPTURE and txn.is_success
                for txn in transactions
            ]
        ):
            return money

        # Filter the succeeded auth transactions
        authorized_txns = [
            txn
            for txn in transactions
            if txn.kind == TransactionKind.AUTH
            and txn.is_success
            and not txn.action_required
        ]

        # Calculate authorized amount from all succeeded auth transactions
        for txn in authorized_txns:
            money += Money(txn.amount, self.currency)

        # If multiple partial capture is supported later though it's unlikely,
        # the authorized amount should exclude the already captured amount here
        return money

    def get_captured_amount(self):
        return Money(self.captured_amount, self.currency)

    def get_charge_amount(self):
        """Retrieve the maximum capture possible."""
        return self.total - self.captured_amount

    @property
    def not_charged(self):
        return self.charge_status == ChargeStatus.NOT_CHARGED

    @property
    def is_authorized(self):
        return self.charge_status == ChargeStatus.AUTHORIZED

    def can_authorize(self):
        return self.is_active and self.charge_status == ChargeStatus.NOT_CHARGED

    def can_capture(self):
        return self.is_active and self.is_authorized

    def can_void(self):
        return self.is_active and self.is_authorized

    def can_refund(self):
        can_refund_charge_status = (
            ChargeStatus.PARTIALLY_CHARGED,
            ChargeStatus.FULLY_CHARGED,
            ChargeStatus.PARTIALLY_REFUNDED,
        )
        return self.is_active and self.charge_status in can_refund_charge_status

    def is_manual(self):
        return self.gateway == CustomPaymentChoices.MANUAL


class Transaction(models.Model):
    """Represents a single payment operation.

    Transaction is an attempt to transfer money between your store
    and your customers, with a chosen payment method.
    """

    created = models.DateTimeField(auto_now_add=True, editable=False)
    payment = models.ForeignKey(
        Payment, related_name="transactions", on_delete=models.PROTECT
    )
    token = models.CharField(max_length=512, blank=True, default="")
    kind = models.CharField(max_length=25, choices=TransactionKind.CHOICES)
    is_success = models.BooleanField(default=False)
    action_required = models.BooleanField(default=False)
    action_required_data = JSONField(
        blank=True, default=dict, encoder=DjangoJSONEncoder
    )
    currency = models.CharField(max_length=settings.DEFAULT_CURRENCY_CODE_LENGTH)
    amount = models.DecimalField(
        max_digits=settings.DEFAULT_MAX_DIGITS,
        decimal_places=settings.DEFAULT_DECIMAL_PLACES,
        default=Decimal("0.0"),
    )
    error = models.CharField(
        max_length=256,
        null=True,
    )
    customer_id = models.CharField(max_length=256, null=True)
    gateway_response = JSONField(encoder=DjangoJSONEncoder)
    already_processed = models.BooleanField(default=False)

    class Meta:
        ordering = ("pk",)

    def __repr__(self):
        return "Transaction(type=%s, is_success=%s, created=%s)" % (
            self.kind,
            self.is_success,
            self.created,
        )

    def get_amount(self):
        return Money(self.amount, self.currency)<|MERGE_RESOLUTION|>--- conflicted
+++ resolved
@@ -128,7 +128,6 @@
     def get_total(self):
         return Money(self.total, self.currency)
 
-<<<<<<< HEAD
     @property
     def can_create_order(self):
         """Indicate whether an order can be created with this payment.
@@ -138,8 +137,6 @@
         """
         return True if self.create_order or self.create_order is None else False
 
-=======
->>>>>>> d78793f3
     def get_covered_amount(self):
         """Return an amount that is covered by this payment (but not necessarily captured).
 
