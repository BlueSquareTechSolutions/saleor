from typing import Iterable, Optional

from ..account.models import User
from ..app.models import App
from ..core.utils.validators import user_is_valid
from . import GiftCardEvents
from .models import GiftCard, GiftCardEvent

UserType = Optional[User]
AppType = Optional[App]


def gift_card_issued_event(
    gift_card: GiftCard,
    user: UserType,
    app: AppType,
):
    if not user_is_valid(user):
        user = None
    balance_data = {
        "currency": gift_card.currency,
        "initial_balance": gift_card.initial_balance_amount,
        "current_balance": gift_card.current_balance_amount,
    }
    return GiftCardEvent.objects.create(
        gift_card=gift_card,
        user=user,
        app=app,
        type=GiftCardEvents.ISSUED,
        parameters={"balance": balance_data},
    )


def gift_card_sent(
    gift_card_id: int, user_id: Optional[int], app_id: Optional[int], email: str
):
    return GiftCardEvent.objects.create(
        gift_card_id=gift_card_id,
        user_id=user_id,
        app_id=app_id,
        type=GiftCardEvents.SENT_TO_CUSTOMER,
        parameters={"email": email},
    )


def gift_card_balance_reset(
    gift_card: GiftCard,
    old_gift_card: GiftCard,
    user: UserType,
    app: AppType,
):
    if not user_is_valid(user):
        user = None
    balance_data = {
        "currency": gift_card.currency,
        "initial_balance": gift_card.initial_balance_amount,
        "current_balance": gift_card.current_balance_amount,
        "old_currency": gift_card.currency,
        "old_initial_balance": old_gift_card.initial_balance_amount,
        "old_current_balance": old_gift_card.current_balance_amount,
    }
    return GiftCardEvent.objects.create(
        gift_card=gift_card,
        user=user,
        app=app,
        type=GiftCardEvents.BALANCE_RESET,
        parameters={"balance": balance_data},
    )


def gift_card_expiry_settings_updated(
    gift_card: GiftCard,
    old_gift_card: GiftCard,
    user: UserType,
    app: AppType,
):
    if not user_is_valid(user):
        user = None
    expiry_data = {
        "expiry_type": gift_card.expiry_type,
        "expiry_period": gift_card.expiry_period,
        "expiry_period_type": gift_card.expiry_period_type,
        "expiry_date": gift_card.expiry_date,
        "old_expiry_type": old_gift_card.expiry_type,
        "old_expiry_period": old_gift_card.expiry_period,
        "old_expiry_period_type": old_gift_card.expiry_period_type,
        "old_expiry_date": old_gift_card.expiry_date,
    }
    return GiftCardEvent.objects.create(
        gift_card=gift_card,
        user=user,
        app=app,
        type=GiftCardEvents.EXPIRY_SETTINGS_UPDATED,
        parameters={"expiry": expiry_data},
    )


def gift_card_activated(
    gift_card: GiftCard,
    user: UserType,
    app: AppType,
):
    if not user_is_valid(user):
        user = None
    return GiftCardEvent.objects.create(
        gift_card=gift_card,
        user=user,
        app=app,
        type=GiftCardEvents.ACTIVATED,
    )


def gift_card_deactivated(
    gift_card: GiftCard,
    user: UserType,
    app: AppType,
):
    if not user_is_valid(user):
        user = None
    return GiftCardEvent.objects.create(
        gift_card=gift_card,
        user=user,
        app=app,
        type=GiftCardEvents.DEACTIVATED,
    )


def gift_cards_activated(
    gift_card_ids: Iterable[int],
    user: UserType,
    app: AppType,
):
    if not user_is_valid(user):
        user = None
    events = [
        GiftCardEvent(
            gift_card_id=gift_card_id,
            user=user,
            app=app,
            type=GiftCardEvents.ACTIVATED,
        )
        for gift_card_id in gift_card_ids
    ]
    return GiftCardEvent.objects.bulk_create(events)


<<<<<<< HEAD
def gift_card_note_added(
    gift_card: GiftCard, user: UserType, app: AppType, message: str
) -> GiftCardEvent:
    if not user_is_valid(user):
        user = None
    return GiftCardEvent.objects.create(
        gift_card=gift_card,
        user=user,
        app=app,
        type=GiftCardEvents.NOTE_ADDED,
        parameters={"message": message},
    )
=======
def gift_cards_deactivated(
    gift_card_ids: Iterable[int],
    user: UserType,
    app: AppType,
):
    if not user_is_valid(user):
        user = None
    events = [
        GiftCardEvent(
            gift_card_id=gift_card_id,
            user=user,
            app=app,
            type=GiftCardEvents.DEACTIVATED,
        )
        for gift_card_id in gift_card_ids
    ]
    return GiftCardEvent.objects.bulk_create(events)
>>>>>>> ce838396
<|MERGE_RESOLUTION|>--- conflicted
+++ resolved
@@ -144,7 +144,6 @@
     return GiftCardEvent.objects.bulk_create(events)
 
 
-<<<<<<< HEAD
 def gift_card_note_added(
     gift_card: GiftCard, user: UserType, app: AppType, message: str
 ) -> GiftCardEvent:
@@ -157,7 +156,8 @@
         type=GiftCardEvents.NOTE_ADDED,
         parameters={"message": message},
     )
-=======
+
+
 def gift_cards_deactivated(
     gift_card_ids: Iterable[int],
     user: UserType,
@@ -174,5 +174,4 @@
         )
         for gift_card_id in gift_card_ids
     ]
-    return GiftCardEvent.objects.bulk_create(events)
->>>>>>> ce838396
+    return GiftCardEvent.objects.bulk_create(events)