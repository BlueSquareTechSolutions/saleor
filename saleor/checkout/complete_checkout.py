--- conflicted
+++ resolved
@@ -326,15 +326,12 @@
 
 @transaction.atomic
 def _create_order(
-<<<<<<< HEAD
     *,
     checkout: Checkout,
     order_data: dict,
     user: User,
     plugin_manager: "PluginsManager",
-=======
-    *, checkout: Checkout, order_data: dict, user: User, site_settings=None
->>>>>>> 7e75d938
+    site_settings=None
 ) -> Order:
     """Create an order from the checkout.
 
@@ -581,11 +578,8 @@
                 checkout=checkout,
                 order_data=order_data,
                 user=user,  # type: ignore
-<<<<<<< HEAD
                 plugin_manager=manager,
-=======
                 site_settings=site_settings,
->>>>>>> 7e75d938
             )
             # remove checkout after order is successfully created
             checkout.delete()
