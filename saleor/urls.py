from django.conf import settings
from django.conf.urls import include, url
from django.conf.urls.i18n import i18n_patterns
from django.conf.urls.static import static
from django.contrib.sitemaps.views import sitemap
from django.contrib.staticfiles.views import serve
from django.views.i18n import JavaScriptCatalog, set_language
from graphene_django.views import GraphQLView

from .account.urls import urlpatterns as account_urls
from .cart.urls import urlpatterns as cart_urls
from .checkout.urls import urlpatterns as checkout_urls
from .core.sitemaps import sitemaps
from .core.urls import urlpatterns as core_urls
from .dashboard.urls import urlpatterns as dashboard_urls
from .data_feeds.urls import urlpatterns as feed_urls
from .graphql.api import schema
from .order.urls import urlpatterns as order_urls
from .page.urls import urlpatterns as page_urls
from .product.urls import urlpatterns as product_urls
from .search.urls import urlpatterns as search_urls

handler404 = 'saleor.core.views.handle_404'

<<<<<<< HEAD

handler404 = 'saleor.core.views.handle_404'

urlpatterns = [
    url(r'^', include(core_urls)),
    url(r'^cart/', include((cart_urls, 'cart'), namespace='cart')),
    url(r'^checkout/',
        include((checkout_urls, 'checkout'), namespace='checkout')),
=======
non_translatable_urlpatterns = [
>>>>>>> c8305c2d
    url(r'^dashboard/',
        include((dashboard_urls, 'dashboard'), namespace='dashboard')),
    url(r'^graphql', GraphQLView.as_view(
        schema=schema, graphiql=settings.DEBUG), name='api'),
    url(r'^sitemap\.xml$', sitemap, {'sitemaps': sitemaps},
        name='django.contrib.sitemaps.views.sitemap'),
    url(r'^i18n/$', set_language, name='set_language')]

translatable_urlpatterns = [
    url(r'^', include(core_urls)),
    url(r'^cart/', include((cart_urls, 'cart'), namespace='cart')),
    url(r'^checkout/',
        include((checkout_urls, 'checkout'), namespace='checkout')),
    url(r'^jsi18n/$', JavaScriptCatalog.as_view(), name='javascript-catalog'),
    url(r'^order/', include((order_urls, 'order'), namespace='order')),
    url(r'^page/', include((page_urls, 'page'), namespace='page')),
    url(r'^products/',
        include((product_urls, 'product'), namespace='product')),
    url(r'^account/',
        include((account_urls, 'account'), namespace='account')),
    url(r'^feeds/',
        include((feed_urls, 'data_feeds'), namespace='data_feeds')),
    url(r'^search/', include((search_urls, 'search'), namespace='search')),
    url(r'', include('payments.urls')),
    url('', include('social_django.urls', namespace='social'))]

urlpatterns = non_translatable_urlpatterns + i18n_patterns(
    *translatable_urlpatterns)

if settings.DEBUG:
    import debug_toolbar
    urlpatterns += [
        url(r'^__debug__/', include(debug_toolbar.urls)),
        # static files (images, css, javascript, etc.)
        url(r'^static/(?P<path>.*)$', serve)] + static(
            settings.MEDIA_URL, document_root=settings.MEDIA_ROOT)

if settings.ENABLE_SILK:
    urlpatterns += [
        url(r'^silk/', include('silk.urls', namespace='silk'))]<|MERGE_RESOLUTION|>--- conflicted
+++ resolved
@@ -22,18 +22,7 @@
 
 handler404 = 'saleor.core.views.handle_404'
 
-<<<<<<< HEAD
-
-handler404 = 'saleor.core.views.handle_404'
-
-urlpatterns = [
-    url(r'^', include(core_urls)),
-    url(r'^cart/', include((cart_urls, 'cart'), namespace='cart')),
-    url(r'^checkout/',
-        include((checkout_urls, 'checkout'), namespace='checkout')),
-=======
 non_translatable_urlpatterns = [
->>>>>>> c8305c2d
     url(r'^dashboard/',
         include((dashboard_urls, 'dashboard'), namespace='dashboard')),
     url(r'^graphql', GraphQLView.as_view(
